--- conflicted
+++ resolved
@@ -8,21 +8,6 @@
 #define INLINE static inline
 
 namespace cura {
-
-<<<<<<< HEAD
-static uint32_t hashPoint(const Point& p)
-{
-    return (p.X / 20000) ^ (p.Y / 20000) << 8;
-}
-
-void PathOrderOptimizer::optimize()
-{
-    const float incommingPerpundicularNormalScale = 0.0001f;
-    
-    std::map<uint32_t, std::vector<unsigned int>> location_to_polygon_map;
-    std::vector<bool> picked;
-    for(unsigned int i=0;i<polygons.size(); i++)
-=======
 
 /**
 *
@@ -33,7 +18,6 @@
     memset(picked, false, sizeof(bool) * polygons.size());/// initialized as falses
     
     for(unsigned int i_polygon=0 ; i_polygon<polygons.size() ; i_polygon++) /// find closest point to initial starting point within each polygon +initialize picked
->>>>>>> 9f36330f
     {
         int best = -1;
         float bestDist = std::numeric_limits<float>::infinity();
@@ -48,20 +32,9 @@
             }
         }
         polyStart.push_back(best);
-<<<<<<< HEAD
-        picked.push_back(false);
-        
-        if (poly.size() == 2)
-        {
-            location_to_polygon_map[hashPoint(poly[0])].push_back(i);
-            location_to_polygon_map[hashPoint(poly[1])].push_back(i);
-        }
-=======
         //picked.push_back(false); /// initialize all picked values as false
 
         assert(poly.size() != 2);
-
->>>>>>> 9f36330f
     }
 
 
@@ -69,72 +42,14 @@
     for(unsigned int i_polygon=0 ; i_polygon<polygons.size() ; i_polygon++) /// actual path order optimizer
     {
         int best = -1;
-<<<<<<< HEAD
-        float bestDist = 0xFFFFFFFFFFFFFFFFLL;
-        
-        for(unsigned int i : location_to_polygon_map[hashPoint(p0)])
-=======
         float bestDist = std::numeric_limits<float>::infinity();
 
 
         for(unsigned int i_polygon=0 ; i_polygon<polygons.size() ; i_polygon++)
->>>>>>> 9f36330f
         {
             if (picked[i_polygon] || polygons[i_polygon].size() < 1) /// skip single-point-polygons
                 continue;
 
-<<<<<<< HEAD
-            float dist = vSize2f(polygons[i][0] - p0);
-            dist += abs(dot(incommingPerpundicularNormal, normal(polygons[i][1] - polygons[i][0], 1000))) * incommingPerpundicularNormalScale;
-            if (dist < bestDist)
-            {
-                best = i;
-                bestDist = dist;
-                polyStart[i] = 0;
-            }
-            dist = vSize2f(polygons[i][1] - p0);
-            dist += abs(dot(incommingPerpundicularNormal, normal(polygons[i][0] - polygons[i][1], 1000))) * incommingPerpundicularNormalScale;
-            if (dist < bestDist)
-            {
-                best = i;
-                bestDist = dist;
-                polyStart[i] = 1;
-            }
-        }
-        
-        if (best == -1)
-        {
-            for(unsigned int i=0;i<polygons.size(); i++)
-            {
-                if (picked[i] || polygons[i].size() < 1)
-                    continue;
-                if (polygons[i].size() == 2)
-                {
-                    float dist = vSize2f(polygons[i][0] - p0);
-                    dist += abs(dot(incommingPerpundicularNormal, normal(polygons[i][1] - polygons[i][0], 1000))) * incommingPerpundicularNormalScale;
-                    if (dist < bestDist)
-                    {
-                        best = i;
-                        bestDist = dist;
-                        polyStart[i] = 0;
-                    }
-                    dist = vSize2f(polygons[i][1] - p0);
-                    dist += abs(dot(incommingPerpundicularNormal, normal(polygons[i][0] - polygons[i][1], 1000))) * incommingPerpundicularNormalScale;
-                    if (dist < bestDist)
-                    {
-                        best = i;
-                        bestDist = dist;
-                        polyStart[i] = 1;
-                    }
-                }else{
-                    float dist = vSize2f(polygons[i][polyStart[i]] - p0);
-                    if (dist < bestDist)
-                    {
-                        best = i;
-                        bestDist = dist;
-                    }
-                }
-=======
             assert (polygons[i_polygon].size() != 2);
 
             float dist = vSize2f(polygons[i_polygon][polyStart[i_polygon]] - prev_point);
@@ -142,7 +57,6 @@
             {
                 best = i_polygon;
                 bestDist = dist;
->>>>>>> 9f36330f
             }
 
         }
@@ -191,10 +105,6 @@
             best = i_point;
             bestDist = dist;
         }
-<<<<<<< HEAD
-        
-        if (best > -1)
-=======
     }
     return best;
 }
@@ -216,7 +126,6 @@
         float bestDist = std::numeric_limits<float>::infinity();
         PolygonRef poly = polygons[i_polygon];
         for(unsigned int i_point=0; i_point<poly.size(); i_point++) /// get closest point from polygon
->>>>>>> 9f36330f
         {
             float dist = vSize2f(poly[i_point] - startPoint);
             if (dist < bestDist)
@@ -279,33 +188,6 @@
         else
             logError("Failed to find next closest line.\n");
     }
-<<<<<<< HEAD
-    
-    p0 = startPoint;
-    for(int nr : polyOrder)
-    {
-        PolygonRef poly = polygons[nr];
-        if (poly.size() > 2)
-        {
-            int best = -1;
-            float bestDist = 0xFFFFFFFFFFFFFFFFLL;
-            bool orientation = poly.orientation();
-            for(unsigned int i=0;i<poly.size(); i++)
-            {
-                const int64_t dot_score_scale = 2000;
-                float dist = vSize2f(polygons[nr][i] - p0);
-                Point n0 = normal(poly[(i+poly.size()-1)%poly.size()] - poly[i], dot_score_scale);
-                Point n1 = normal(poly[i] - poly[(i + 1) % poly.size()], dot_score_scale);
-                float dot_score = dot(n0, n1) - dot(crossZ(n0), n1);
-                if (orientation)
-                    dot_score = -dot_score;
-                dist += dot_score;
-                if (dist < bestDist)
-                {
-                    best = i;
-                    bestDist = dist;
-                }
-=======
 
     prev_point = startPoint;
     for(unsigned int n=0; n<polyOrder.size(); n++) /// decide final starting points in each polygon
@@ -327,25 +209,16 @@
             {
                 best = i;
                 bestDist = dist + dot_score;
->>>>>>> 9f36330f
             }
             polyStart[nr] = best;
         }
-<<<<<<< HEAD
-        if (poly.size() <= 2)
-        {
-            p0 = poly[(polyStart[nr] + 1) % 2];
-        }else{
-            p0 = poly[polyStart[nr]];
-=======
+
         polyStart[nr] = best;
         assert(poly.size() == 2);
-
         prev_point = poly[best *-1 + 1]; /// 1 -> 0 , 0 -> 1
 
     }
 }
-
 
 inline void LineOrderOptimizer::checkIfLineIsBest(unsigned int i_line_polygon, int& best, float& bestDist, Point& prev_point, Point& incommingPerpundicularNormal)
 {
@@ -367,7 +240,6 @@
             best = i_line_polygon;
             bestDist = dist;
             polyStart[i_line_polygon] = 1;
->>>>>>> 9f36330f
         }
     }
 }

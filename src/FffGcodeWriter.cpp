--- conflicted
+++ resolved
@@ -21,15 +21,10 @@
         gcode.resetTotalPrintTimeAndFilament();
     }
     
-<<<<<<< HEAD
-    if (command_socket)
-    {
-        command_socket->beginGCode();
-    }
-=======
     if (CommandSocket::isInstantiated())
+    {
         CommandSocket::getInstance()->beginGCode();
->>>>>>> c22793b5
+    }
 
     setConfigFanSpeedLayerTime();
     
@@ -287,28 +282,17 @@
         if (getSettingAsIndex("adhesion_extruder_nr") > 0)
         {
             gcode_layer.setExtruder(extruder_nr);
-<<<<<<< HEAD
-        }
-        if (command_socket)
-        {
-            command_socket->sendLayerInfo(layer_nr, z, layer_height);
-=======
+        }
         if (CommandSocket::isInstantiated())
         {
             CommandSocket::getInstance()->sendLayerInfo(layer_nr, z, layer_height);
->>>>>>> c22793b5
         }
         gcode_layer.addPolygonsByOptimizer(storage.raftOutline, &storage.raft_base_config);
 
         Polygons raftLines;
         int offset_from_poly_outline = 0;
         generateLineInfill(storage.raftOutline, offset_from_poly_outline, raftLines, storage.raft_base_config.getLineWidth(), train->getSettingInMicrons("raft_base_line_spacing"), train->getSettingInPercentage("infill_overlap"), 0);
-<<<<<<< HEAD
-        gcode_layer.addLinesByOptimizer(raftLines, &storage.raft_base_config);
-        sendPolygons(PrintFeatureType::Support, layer_nr, raftLines, storage.raft_base_config.getLineWidth());
-=======
         gcode_layer.addLinesByOptimizer(raftLines, &storage.raft_base_config, SpaceFillType::Lines);
->>>>>>> c22793b5
 
         last_position_planned = gcode_layer.getLastPosition();
         current_extruder_planned = gcode_layer.getExtruder();
@@ -324,25 +308,15 @@
         GCodePlanner& gcode_layer = layer_plan_buffer.emplace_back(storage, layer_nr, z, layer_height, last_position_planned, current_extruder_planned, fan_speed_layer_time_settings, retraction_combing, train->getSettingInMicrons("machine_nozzle_size"), train->getSettingBoolean("travel_avoid_other_parts"), train->getSettingInMicrons("travel_avoid_distance"));
         
         gcode_layer.setIsInside(false);
-<<<<<<< HEAD
-        if (command_socket)
-        {
-            command_socket->sendLayerInfo(layer_nr, z, layer_height);
-        }
-=======
         if (CommandSocket::isInstantiated())
+        {
             CommandSocket::getInstance()->sendLayerInfo(layer_nr, z, layer_height);
->>>>>>> c22793b5
+        }
         
         Polygons raftLines;
         int offset_from_poly_outline = 0;
         generateLineInfill(storage.raftOutline, offset_from_poly_outline, raftLines, storage.raft_interface_config.getLineWidth(), train->getSettingInMicrons("raft_interface_line_spacing"), train->getSettingInPercentage("infill_overlap"), train->getSettingAsCount("raft_surface_layers") > 0 ? 45 : 90);
-<<<<<<< HEAD
-        gcode_layer.addLinesByOptimizer(raftLines, &storage.raft_interface_config);
-        sendPolygons(PrintFeatureType::Support, layer_nr, raftLines, storage.raft_interface_config.getLineWidth());
-=======
         gcode_layer.addLinesByOptimizer(raftLines, &storage.raft_interface_config, SpaceFillType::Lines);
->>>>>>> c22793b5
         
         last_position_planned = gcode_layer.getLastPosition();
         current_extruder_planned = gcode_layer.getExtruder();
@@ -360,26 +334,15 @@
         GCodePlanner& gcode_layer = layer_plan_buffer.emplace_back(storage, layer_nr, z, layer_height, last_position_planned, current_extruder_planned, fan_speed_layer_time_settings, retraction_combing, train->getSettingInMicrons("machine_nozzle_size"), train->getSettingBoolean("travel_avoid_other_parts"), train->getSettingInMicrons("travel_avoid_distance"));
         
         gcode_layer.setIsInside(false);
-<<<<<<< HEAD
-        if (command_socket)
-        {
-            command_socket->sendLayerInfo(layer_nr, z, layer_height);
-=======
         if (CommandSocket::isInstantiated())
         {
             CommandSocket::getInstance()->sendLayerInfo(layer_nr, z, layer_height);
->>>>>>> c22793b5
         }
         
         Polygons raft_lines;
         int offset_from_poly_outline = 0;
         generateLineInfill(storage.raftOutline, offset_from_poly_outline, raft_lines, storage.raft_surface_config.getLineWidth(), train->getSettingInMicrons("raft_surface_line_spacing"), train->getSettingInPercentage("infill_overlap"), 90 * raftSurfaceLayer);
-<<<<<<< HEAD
-        gcode_layer.addLinesByOptimizer(raft_lines, &storage.raft_surface_config);
-        sendPolygons(PrintFeatureType::Support, layer_nr, raft_lines, storage.raft_surface_config.getLineWidth());
-=======
         gcode_layer.addLinesByOptimizer(raft_lines, &storage.raft_surface_config, SpaceFillType::Lines);
->>>>>>> c22793b5
 
         last_position_planned = gcode_layer.getLastPosition();
         current_extruder_planned = gcode_layer.getExtruder();
@@ -669,12 +632,7 @@
             Polygons infill_lines;
             infill_comp.generate(infill_polygons, infill_lines, nullptr);
             gcode_layer.addPolygonsByOptimizer(infill_polygons, &mesh->infill_config[n]);
-<<<<<<< HEAD
-            gcode_layer.addLinesByOptimizer(infill_lines, &mesh->infill_config[n]);
-            sendPolygons(PrintFeatureType::Infill, layer_nr, infill_lines, extrusion_width);
-=======
             gcode_layer.addLinesByOptimizer(infill_lines, &mesh->infill_config[n], (infill_pattern == EFillMethod::ZIG_ZAG)? SpaceFillType::PolyLines : SpaceFillType::Lines);
->>>>>>> c22793b5
         }
     }
 }
@@ -703,10 +661,6 @@
     {
         gcode_layer.addLinesByOptimizer(infill_lines, &mesh->infill_config[0], (pattern == EFillMethod::ZIG_ZAG)? SpaceFillType::PolyLines : SpaceFillType::Lines); 
     }
-<<<<<<< HEAD
-    sendPolygons(PrintFeatureType::Infill, layer_nr, infill_lines, extrusion_width);
-=======
->>>>>>> c22793b5
 }
 
 void FffGcodeWriter::processInsets(GCodePlanner& gcode_layer, SliceMeshStorage* mesh, SliceLayerPart& part, unsigned int layer_nr, EZSeamType z_seam_type)
@@ -766,10 +720,6 @@
         {
             for (Polygons& skin_perimeter : skin_part.insets)
             {
-<<<<<<< HEAD
-                sendPolygons(PrintFeatureType::Skin, layer_nr, skin_perimeter, mesh->skin_config.getLineWidth());
-=======
->>>>>>> c22793b5
                 gcode_layer.addPolygonsByOptimizer(skin_perimeter, &mesh->skin_config); // add polygons to gcode in inward order
             }
             if (skin_part.insets.size() > 0)
@@ -792,13 +742,7 @@
         infill_comp.generate(skin_polygons, skin_lines, &part.perimeterGaps);
         
         gcode_layer.addPolygonsByOptimizer(skin_polygons, &mesh->skin_config);
-<<<<<<< HEAD
-        gcode_layer.addLinesByOptimizer(skin_lines, &mesh->skin_config);
-        sendPolygons(PrintFeatureType::Skin, layer_nr, skin_polygons, mesh->skin_config.getLineWidth());
-        sendPolygons(PrintFeatureType::Skin, layer_nr, skin_lines, mesh->skin_config.getLineWidth());
-=======
         gcode_layer.addLinesByOptimizer(skin_lines, &mesh->skin_config, (pattern == EFillMethod::ZIG_ZAG)? SpaceFillType::PolyLines : SpaceFillType::Lines);
->>>>>>> c22793b5
     }
     
     // handle gaps between perimeters etc.
@@ -892,18 +836,9 @@
         if (support_pattern == EFillMethod::GRID || support_pattern == EFillMethod::TRIANGLES)
         {
             gcode_layer.addPolygonsByOptimizer(island, &storage.support_config);
-<<<<<<< HEAD
-            sendPolygons(PrintFeatureType::Support, layer_nr, island, storage.support_config.getLineWidth());
-        }
-        gcode_layer.addPolygonsByOptimizer(support_polygons, &storage.support_config);
-        gcode_layer.addLinesByOptimizer(support_lines, &storage.support_config);
-        sendPolygons(PrintFeatureType::SupportInfill, layer_nr, support_polygons, storage.support_config.getLineWidth());
-        sendPolygons(PrintFeatureType::SupportInfill, layer_nr, support_lines, storage.support_config.getLineWidth());
-=======
         }
         gcode_layer.addPolygonsByOptimizer(support_polygons, &storage.support_config);
         gcode_layer.addLinesByOptimizer(support_lines, &storage.support_config, (support_pattern == EFillMethod::ZIG_ZAG)? SpaceFillType::PolyLines : SpaceFillType::Lines);
->>>>>>> c22793b5
     }
 }
 
@@ -944,13 +879,7 @@
     infill_comp.generate(support_polygons, support_lines, nullptr);
 
     gcode_layer.addPolygonsByOptimizer(support_polygons, &storage.support_roof_config);
-<<<<<<< HEAD
-    gcode_layer.addLinesByOptimizer(support_lines, &storage.support_roof_config);
-    sendPolygons(PrintFeatureType::Support, layer_nr, support_polygons, storage.support_roof_config.getLineWidth());
-    sendPolygons(PrintFeatureType::Support, layer_nr, support_lines, storage.support_roof_config.getLineWidth());
-=======
     gcode_layer.addLinesByOptimizer(support_lines, &storage.support_roof_config, (pattern == EFillMethod::ZIG_ZAG)? SpaceFillType::PolyLines : SpaceFillType::Lines);
->>>>>>> c22793b5
 }
 
 void FffGcodeWriter::setExtruder_addPrime(SliceDataStorage& storage, GCodePlanner& gcode_layer, int layer_nr, int extruder_nr)
